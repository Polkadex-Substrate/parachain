--- conflicted
+++ resolved
@@ -235,12 +235,8 @@
 		/// - `pool`: Currency pool, in which liquidity will be added
 		/// - `liquidity_amounts`: Liquidity amounts to be added in pool
 		/// - `minimum_amounts`: specifying its "worst case" ratio when pool already exists
-<<<<<<< HEAD
 		#[pallet::call_index(0)]
-		#[pallet::weight(0)]
-=======
 		#[pallet::weight(T::WeightInfo::add_liquidity())]
->>>>>>> 2f0fd351
 		#[transactional]
 		pub fn add_liquidity(
 			origin: OriginFor<T>,
@@ -324,12 +320,8 @@
 		///
 		/// - `pair`: Currency pool, in which liquidity will be removed
 		/// - `liquidity`: liquidity to be removed from user's liquidity
-<<<<<<< HEAD
 		#[pallet::call_index(1)]
-		#[pallet::weight(0)]
-=======
 		#[pallet::weight(T::WeightInfo::remove_liquidity())]
->>>>>>> 2f0fd351
 		#[transactional]
 		pub fn remove_liquidity(
 			origin: OriginFor<T>,
@@ -379,12 +371,8 @@
 		/// - `liquidity_amounts`: Liquidity amounts to be added in pool
 		/// - `lptoken_receiver`: Allocate any liquidity tokens to lptoken_receiver
 		/// - `lp_token_id`: Liquidity pool share representative token
-<<<<<<< HEAD
 		#[pallet::call_index(2)]
-		#[pallet::weight(0)]
-=======
 		#[pallet::weight(T::WeightInfo::create_pool())]
->>>>>>> 2f0fd351
 		#[transactional]
 		pub fn create_pool(
 			origin: OriginFor<T>,
@@ -458,12 +446,8 @@
 			Ok(().into())
 		}
 
-<<<<<<< HEAD
 		#[pallet::call_index(3)]
-		#[pallet::weight(0)]
-=======
 		#[pallet::weight(T::WeightInfo::update_protocol_fee())]
->>>>>>> 2f0fd351
 		#[transactional]
 		pub fn update_protocol_fee(
 			origin: OriginFor<T>,
@@ -475,12 +459,8 @@
 			Ok(().into())
 		}
 
-<<<<<<< HEAD
 		#[pallet::call_index(4)]
-		#[pallet::weight(0)]
-=======
 		#[pallet::weight(T::WeightInfo::update_protocol_fee_receiver())]
->>>>>>> 2f0fd351
 		#[transactional]
 		pub fn update_protocol_fee_receiver(
 			origin: OriginFor<T>,
