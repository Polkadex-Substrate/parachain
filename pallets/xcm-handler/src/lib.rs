--- conflicted
+++ resolved
@@ -358,15 +358,9 @@
 		}
 	}
 
-<<<<<<< HEAD
-	impl<T: Config>	Convert<MultiLocation, Option<u128>> for Pallet<T> {
+	impl<T: Config> Convert<MultiLocation, Option<u128>> for Pallet<T> {
 		fn convert(location: MultiLocation) -> Option<u128> {
 			Self::convert_location_to_asset_id(location)
-=======
-	impl<T: Config> Convert<MultiLocation, Option<u128>> for Pallet<T> {
-		fn convert(a: MultiLocation) -> Option<u128> {
-			todo!()
->>>>>>> 1954fe42
 		}
 	}
 
@@ -619,10 +613,7 @@
 
 		pub fn convert_asset_id_to_location(asset_id: u128) -> Option<MultiLocation> {
 			let (_, _, asset_identifier) = <TheaAssets<T>>::get(asset_id);
-<<<<<<< HEAD
-=======
 			let asset_identifier = asset_identifier.to_vec();
->>>>>>> 1954fe42
 			let parachain_asset: Option<ParachainAsset> =
 				Decode::decode(&mut &asset_identifier[..]).ok();
 			if let Some(asset) = parachain_asset {
