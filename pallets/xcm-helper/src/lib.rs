--- conflicted
+++ resolved
@@ -293,12 +293,7 @@
 							} else {
 								failed_withdrawal.push(withdrawal)
 							}
-<<<<<<< HEAD
-						} else if Self::handle_deposit(withdrawal.clone()).is_err() {
-
-=======
 						} else if Self::handle_deposit(withdrawal.clone(), destination).is_err() {
->>>>>>> 04866b79
 							failed_withdrawal.push(withdrawal)
 						}
 					} else {
