--- conflicted
+++ resolved
@@ -89,17 +89,12 @@
 
 pub use pallet::*;
 
-#[cfg(feature = "runtime-benchmarks")]
-mod benchmarking;
-
-#[cfg(test)]
-mod mock;
-
 #[frame_support::pallet]
 pub mod pallet {
 
 	use frame_support::{
-		dispatch::{DispatchResultWithPostInfo, RawOrigin},
+		dispatch::RawOrigin,
+		log,
 		pallet_prelude::*,
 		sp_runtime::traits::AccountIdConversion,
 		traits::{
@@ -109,21 +104,13 @@
 		PalletId,
 	};
 	use frame_system::pallet_prelude::*;
-<<<<<<< HEAD
 	use sp_core::{sp_std, H256};
-=======
-	use sp_core::sp_std;
->>>>>>> 3885ba66
 	use sp_runtime::{
 		traits::{Convert, One, UniqueSaturatedInto},
 		SaturatedConversion,
 	};
-<<<<<<< HEAD
 	use sp_std::vec;
 
-=======
-	use sp_std::{boxed::Box, vec};
->>>>>>> 3885ba66
 	use xcm::{
 		latest::{
 			Error as XcmError, Fungibility, Junction, Junctions, MultiAsset, MultiAssets,
@@ -133,23 +120,19 @@
 		v2::WeightLimit,
 		VersionedMultiAssets, VersionedMultiLocation,
 	};
-<<<<<<< HEAD
 
 	use sp_std::{boxed::Box, vec::Vec};
 	use thea_primitives::{
 		parachain::{ApprovedWithdraw, ParachainDeposit},
 		Network, TheaIncomingExecutor, TheaOutgoingExecutor,
 	};
-	use xcm::prelude::Here;
-=======
->>>>>>> 3885ba66
 	use xcm_executor::{
 		traits::{Convert as MoreConvert, TransactAsset},
 		Assets,
 	};
 
 	pub type BalanceOf<T> =
-	<<T as Config>::Currency as Currency<<T as frame_system::Config>::AccountId>>::Balance;
+		<<T as Config>::Currency as Currency<<T as frame_system::Config>::AccountId>>::Balance;
 
 	//TODO Replace this with TheaMessages #Issue: 38
 	#[derive(Encode, Decode, TypeInfo)]
@@ -260,9 +243,9 @@
 		type AccountIdConvert: MoreConvert<MultiLocation, Self::AccountId>;
 		/// Asset Manager
 		type AssetManager: Create<<Self as frame_system::Config>::AccountId>
-		+ Mutate<<Self as frame_system::Config>::AccountId, Balance = u128, AssetId = u128>
-		+ Inspect<<Self as frame_system::Config>::AccountId>
-		+ Transfer<<Self as frame_system::Config>::AccountId>;
+			+ Mutate<<Self as frame_system::Config>::AccountId, Balance = u128, AssetId = u128>
+			+ Inspect<<Self as frame_system::Config>::AccountId>
+			+ Transfer<<Self as frame_system::Config>::AccountId>;
 		/// Asset Create/ Update Origin
 		type AssetCreateUpdateOrigin: EnsureOrigin<Self::RuntimeOrigin>;
 		/// Message Executor
@@ -284,7 +267,7 @@
 	#[pallet::storage]
 	#[pallet::getter(fn ingress_messages)]
 	pub(super) type IngressMessages<T: Config> =
-	StorageValue<_, BoundedVec<TheaMessage, IngressMessageLimit>, ValueQuery>;
+		StorageValue<_, BoundedVec<TheaMessage, IngressMessageLimit>, ValueQuery>;
 
 	#[pallet::storage]
 	#[pallet::getter(fn get_thea_key)]
@@ -321,13 +304,13 @@
 	#[pallet::storage]
 	#[pallet::getter(fn get_thea_assets)]
 	pub type TheaAssets<T: Config> =
-	StorageMap<_, Blake2_128Concat, u128, (u8, u8, BoundedVec<u8, ConstU32<1000>>), ValueQuery>;
+		StorageMap<_, Blake2_128Concat, u128, (u8, u8, BoundedVec<u8, ConstU32<1000>>), ValueQuery>;
 
 	/// Whitelist Tokens
 	#[pallet::storage]
 	#[pallet::getter(fn get_whitelisted_tokens)]
 	pub type WhitelistedTokens<T: Config> =
-	StorageValue<_, BoundedVec<u128, ConstU32<50>>, ValueQuery>;
+		StorageValue<_, BoundedVec<u128, ConstU32<50>>, ValueQuery>;
 
 	#[pallet::pallet]
 	#[pallet::generate_store(pub(super) trait Store)]
@@ -393,13 +376,13 @@
 								RawOrigin::Signed(
 									T::AssetHandlerPalletId::get().into_account_truncating(),
 								)
-									.into(),
+								.into(),
 								withdrawal.asset.clone(),
 								0,
 								withdrawal.destination.clone(),
 								WeightLimit::Unlimited,
 							)
-								.is_err()
+							.is_err()
 							{
 								failed_withdrawal
 									.try_push(withdrawal.clone())
@@ -421,118 +404,12 @@
 
 	#[pallet::call]
 	impl<T: Config> Pallet<T> {
-<<<<<<< HEAD
-=======
-		/// Transfers Assets from Polkadex Sovereign Account to Others on native/non-native parachains using XCMP.
-		///
-		/// # Parameters
-		///
-		/// * `payload`: List of Assets and destination.
-		/// * `withdraw_nonce`: Current Nonce of Withdrawal.
-		/// * `signature`: Payload signed using Thea Public Key.
-		#[pallet::call_index(0)]
-		#[pallet::weight(Weight::from_ref_time(10_000) + T::DbWeight::get().writes(1))]
-		pub fn withdraw_asset(
-			origin: OriginFor<T>,
-			payload: BoundedVec<
-				(
-					sp_std::boxed::Box<VersionedMultiAssets>,
-					sp_std::boxed::Box<VersionedMultiLocation>,
-				),
-				ConstU32<10>,
-			>,
-			withdraw_nonce: u32,
-			signature: sp_core::ecdsa::Signature,
-		) -> DispatchResultWithPostInfo {
-			ensure_signed(origin.clone())?;
-			let current_withdraw_nonce = <WithdrawNonce<T>>::get();
-			ensure!(withdraw_nonce == current_withdraw_nonce, Error::<T>::NonceIsNotValid);
-			<WithdrawNonce<T>>::put(current_withdraw_nonce.saturating_add(1));
-			let pubic_key = <ActiveTheaKey<T>>::get().ok_or(Error::<T>::PublicKeyNotSet)?;
-			let encoded_payload = Encode::encode(&payload);
-			let payload_hash = sp_io::hashing::keccak_256(&encoded_payload);
-			if Self::verify_ecdsa_prehashed(&signature, &pubic_key, &payload_hash)? {
-				let withdrawal_execution_block: T::BlockNumber =
-					<frame_system::Pallet<T>>::block_number()
-						.saturated_into::<u32>()
-						.saturating_add(
-							T::WithdrawalExecutionBlockDiff::get().saturated_into::<u32>(),
-						)
-						.into();
-				for (asset, dest) in payload {
-					let pending_withdrawal =
-						PendingWithdrawal { asset, destination: dest, is_blocked: false };
-					<PendingWithdrawals<T>>::try_mutate(
-						withdrawal_execution_block,
-						|pending_withdrawals| {
-							pending_withdrawals
-								.try_push(pending_withdrawal)
-								.map_err(|_| Error::<T>::PendingWithdrawalsLimitReached)
-						},
-					)?;
-				}
-			} else {
-				return Err(Error::<T>::SignatureVerificationFailed.into())
-			}
-			Ok(().into())
-		}
-
-		/// Replaces existing Thea Key with new one.
-		///
-		/// # Parameters
-		///
-		/// * `new_thea_key`: New Key which will replace existing Key.
-		/// * `signature`: Payload Signed using Thea Key.
-		#[pallet::call_index(1)]
-		#[pallet::weight(Weight::from_ref_time(10_000) + T::DbWeight::get().writes(1))]
-		pub fn change_thea_key(
-			origin: OriginFor<T>,
-			new_thea_key: [u8; 64],
-			signature: sp_core::ecdsa::Signature,
-		) -> DispatchResultWithPostInfo {
-			ensure_signed(origin.clone())?;
-			let pubic_key = <ActiveTheaKey<T>>::get().ok_or(Error::<T>::PublicKeyNotSet)?;
-			// let encoded_payload = Encode::encode(&new_thea_key);
-			let payload_hash = sp_io::hashing::keccak_256(new_thea_key.as_ref());
-			if Self::verify_ecdsa_prehashed(&signature, &pubic_key, &payload_hash)? {
-				<ActiveTheaKey<T>>::set(Some(new_thea_key));
-				<IngressMessages<T>>::try_mutate(|ingress_messages| {
-					ingress_messages.try_push(TheaMessage::TheaKeyChanged(new_thea_key))
-				})
-				.map_err(|_| Error::<T>::IngressMessagesFull)?;
-			} else {
-				return Err(Error::<T>::SignatureVerificationFailed.into())
-			}
-			Ok(().into())
-		}
-
-		/// Initializes Thea Key.
-		///
-		/// # Parameters
-		///
-		/// * `thea_key`: Key which will be initialized.
-		#[pallet::call_index(2)]
-		#[pallet::weight(Weight::from_ref_time(10_000) + T::DbWeight::get().writes(1))]
-		pub fn set_thea_key(
-			origin: OriginFor<T>,
-			thea_key: [u8; 64],
-		) -> DispatchResultWithPostInfo {
-			ensure_root(origin)?;
-			<ActiveTheaKey<T>>::put(thea_key);
-			<IngressMessages<T>>::try_mutate(|ingress_messages| {
-				ingress_messages.try_push(TheaMessage::TheaKeySetBySudo(thea_key))
-			})
-			.map_err(|_| Error::<T>::IngressMessagesFull)?;
-			Ok(().into())
-		}
-
->>>>>>> 3885ba66
 		/// Creates new Assets using Parachain info.
 		///
 		/// # Parameters
 		///
 		/// * `asset`: New Asset Id.
-		#[pallet::call_index(3)]
+		#[pallet::call_index(1)]
 		#[pallet::weight(Weight::from_ref_time(10_000) + T::DbWeight::get().writes(1))]
 		pub fn create_parachain_asset(
 			origin: OriginFor<T>,
@@ -562,7 +439,7 @@
 		/// # Parameters
 		///
 		/// * `token`: Token to be whitelisted.
-		#[pallet::call_index(4)]
+		#[pallet::call_index(2)]
 		#[pallet::weight(Weight::from_ref_time(10_000) + T::DbWeight::get().writes(1))]
 		pub fn whitelist_token(origin: OriginFor<T>, token: u128) -> DispatchResult {
 			T::AssetCreateUpdateOrigin::ensure_origin(origin)?;
@@ -576,17 +453,23 @@
 			Ok(())
 		}
 
+		#[pallet::call_index(3)]
 		#[pallet::weight(Weight::from_ref_time(10_000) + T::DbWeight::get().writes(1))]
 		pub fn mock_deposit(origin: OriginFor<T>, who: T::AccountId) -> DispatchResult {
 			ensure_signed(origin)?;
-			let asset = MultiAsset{ id: AssetId::Concrete(MultiLocation{ parents: 1, interior: Junctions::Here }), fun: Fungibility::Fungible(1000) };
+			let asset = MultiAsset {
+				id: AssetId::Concrete(MultiLocation { parents: 1, interior: Junctions::Here }),
+				fun: Fungibility::Fungible(1000),
+			};
 			let MultiAsset { id, fun } = asset;
 			let amount: u128 = Self::get_amount(&fun).unwrap();
 			let asset_id = Self::generate_asset_id_for_parachain(id).unwrap(); //TODO: Verify error
 			let deposit = ApprovedDeposit::new(asset_id, amount, who, 1, H256::default());
 			let parachain_network_id = T::ParachainNetworkId::get(); //TODO: Put ion Config
-			// Call Execute Withdraw
-			T::Executor::execute_withdrawals(parachain_network_id, deposit.encode());
+														 // Call Execute Withdraw
+			if T::Executor::execute_withdrawals(parachain_network_id, deposit.encode()).is_err() {
+				log::error!(target:"thea", "Failed to execute withdrawals");
+			};
 			Ok(())
 		}
 	}
@@ -612,24 +495,21 @@
 					Box::new(what.clone()),
 				))
 			})
-<<<<<<< HEAD
-				.map_err(|_| XcmError::Trap(10))?;
-			Self::deposit_event(Event::<T>::AssetDeposited(who.clone(), what.clone()));
+			.map_err(|_| XcmError::Trap(10))?;
+			Self::deposit_event(Event::<T>::AssetDeposited(who.clone(), Box::new(what.clone())));
 			// Create approved deposit
 			let MultiAsset { id, fun } = what;
 			let who =
 				T::AccountIdConvert::convert_ref(who).map_err(|_| XcmError::FailedToDecode)?;
 			let amount: u128 = Self::get_amount(fun).ok_or(XcmError::Trap(101))?;
-			let asset_id = Self::generate_asset_id_for_parachain(what.id.clone())
+			let asset_id = Self::generate_asset_id_for_parachain(id.clone())
 				.map_err(|_| XcmError::Trap(22))?; //TODO: Verify error
 			let deposit = ApprovedDeposit::new(asset_id, amount, who, 1, H256::default());
 			let parachain_network_id = T::ParachainNetworkId::get(); //TODO: Put ion Config
-			// Call Execute Withdraw
-			T::Executor::execute_withdrawals(parachain_network_id, deposit.encode());
-=======
-			.map_err(|_| XcmError::Trap(10))?;
-			Self::deposit_event(Event::<T>::AssetDeposited(who.clone(), Box::new(what.clone())));
->>>>>>> 3885ba66
+														 // Call Execute Withdraw
+			if T::Executor::execute_withdrawals(parachain_network_id, deposit.encode()).is_err() {
+				log::error!(target:"thea", "Failed to execute withdrawals");
+			}
 			Ok(())
 		}
 
@@ -649,7 +529,7 @@
 					WithdrawReasons::all(),
 					ExistenceRequirement::KeepAlive,
 				)
-					.map_err(|_| XcmError::Trap(21))?; //TODO: Check for withdraw reason and error
+				.map_err(|_| XcmError::Trap(21))?; //TODO: Check for withdraw reason and error
 			} else {
 				let asset_id = Self::generate_asset_id_for_parachain(what.id.clone())
 					.map_err(|_| XcmError::Trap(22))?; //TODO: Verify error
@@ -678,7 +558,7 @@
 					amount.saturated_into(),
 					ExistenceRequirement::KeepAlive,
 				)
-					.map_err(|_| XcmError::Trap(21))?;
+				.map_err(|_| XcmError::Trap(21))?;
 			} else {
 				let asset_id = Self::generate_asset_id_for_parachain(id.clone())
 					.map_err(|_| XcmError::Trap(22))?;
@@ -905,13 +785,10 @@
 	}
 
 	impl<T: Config> TheaIncomingExecutor for Pallet<T> {
-		fn execute_deposits(
-			_network: Network,
-			mut deposits: Vec<u8>,
-		) -> sp_runtime::DispatchResult {
+		fn execute_deposits(_network: Network, deposits: Vec<u8>) -> sp_runtime::DispatchResult {
 			let deposits: BoundedVec<ApprovedWithdraw, ConstU32<10>> =
 				Decode::decode(&mut &deposits[..]).unwrap();
-			for mut deposit in deposits {
+			for deposit in deposits {
 				let deposit_request: ParachainDeposit =
 					Decode::decode(&mut &deposit.payload[..]).unwrap();
 				let withdrawal_execution_block: T::BlockNumber =
