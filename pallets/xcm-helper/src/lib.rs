--- conflicted
+++ resolved
@@ -469,17 +469,8 @@
 			let amount: u128 = Self::get_amount(&fun).unwrap();
 			let asset_id = Self::generate_asset_id_for_parachain(id).unwrap(); //TODO: Verify error
 			let deposit = ApprovedDeposit::new(asset_id, amount, who, 1, H256::default());
-<<<<<<< HEAD
-			let parachain_network_id = T::ParachainNetworkId::get(); //TODO: Put ion Config
-			// Call Execute Withdraw
-			if T::Executor::execute_withdrawals(parachain_network_id, deposit.encode()).is_err() {
-				log::error!(target:"thea", "Failed to execute withdrawals");
-			};
-=======
 			let network = T::ParachainNetworkId::get();
-			// Call Execute Withdraw
 			T::Executor::execute_withdrawals(network, deposit.encode()).unwrap();
->>>>>>> 7328fedc
 			Ok(())
 		}
 	}
